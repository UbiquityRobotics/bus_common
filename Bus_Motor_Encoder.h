--- conflicted
+++ resolved
@@ -27,13 +27,6 @@
 
   virtual Integer encoder_get() = 0;
 
-<<<<<<< HEAD
-  void pid_encoder_set(Integer encoder) {
-    _encoder = encoder;
-  };
-  
-=======
->>>>>>> 9b14c6ec
   Short integral_get() {
     return _pid_Ki;
   };
